# Changelog

## Version 1.2

<<<<<<< HEAD
=======
- Add support for RES "Never Ending Reddit" feature
>>>>>>> 2604270c
- Correctly handle legacy search page
- Minor fixes/improvements

## Version 1.1

- Single source of truth for default settings
- Add support for search pages
- Implement wavelet hash algorithm
- Add scaling step in difference hash implementation
- Minor fixes/improvements

## Version 1.0

- Initial release
- Support Firefox and Chrome
- Implement difference hash and DCT hash algorithms
- Settings UI<|MERGE_RESOLUTION|>--- conflicted
+++ resolved
@@ -2,10 +2,7 @@
 
 ## Version 1.2
 
-<<<<<<< HEAD
-=======
 - Add support for RES "Never Ending Reddit" feature
->>>>>>> 2604270c
 - Correctly handle legacy search page
 - Minor fixes/improvements
 
